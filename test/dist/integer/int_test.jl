using Dice
using Test
using Dice: Flip, num_ir_nodes

@testset "DistInt inference" begin
    x = DistInt{4}([true, false, true, false]) # -6
    @test Dice.bitwidth(x) == 4

    p = pr(x)
    @test p[-5] ≈ 0
    @test p[-6] ≈ 1
    @test p[-7] ≈ 0
   
    x = uniform(DistInt{3})
    p = pr(x)
    @test issetequal(keys(p), -(2^2):(2^2-1))
    @test all(values(p) .≈ 1/2^3)

    x = uniform(DistInt{4}, 3)
    p = pr(x)
    @test x isa DistInt{4}
    @test issetequal(keys(p), 0:(2^3-1))
    @test all(values(p) .≈ 1/2^3)

    @test_throws Exception DistInt{3}([true, false, true, false])
    @test_throws Exception DistInt{5}([true, false, true, false])

    ps1, ps2 = pr(uniform(DistInt{3}), uniform(DistUInt{2}))
    @test issetequal(keys(ps1), -(2^2):(2^2-1))
    @test all(values(ps1) .≈ 1/2^3)

    x = DistInt{4}([true, false, true, false]) # -6
    y = DistInt{4}([false, false, true, true]) # 3
    p = pr(ifelse(flip(0.1), x, y))
    @test p[-6] ≈ 0.1
    @test p[3] ≈ 0.9

    @test prob_equals(x, DistInt{4}(-6))
    @test prob_equals(y, DistInt{4}(3))
end

@testset "DistInt casting" begin
    y = DistInt{4}([flip(0.5), false, true, true])
    z = convert(y, DistInt{5})
    p1 = pr(z)
    p2 = pr(y)
    @test p1 == p2

    z = convert(y, DistInt{3})
    p = pr(z)
    @test p[3] ≈ 1.0
end

@testset "DistInt expectation" begin
    y = DistInt{4}([true, false, true, false])
    @test expectation(y) == -6.0
    @test expectation(@dice y) == -6.0

    y = DistInt{2}([flip(0.1), flip(0.1)])
    p = pr(y)
    mean = reduce(+, [(key*value) for (key, value) in p])
    @test expectation(y) ≈ mean

    x = uniform(DistInt8)
    @test expectation(x) ≈ -0.5
    
    y = prob_equals(x, DistInt8(42))
    @test expectation(x; evidence=y) ≈ 42

    y = prob_equals(x, DistInt8(-42))
    @test expectation(x; evidence=y) ≈ -42
end

@testset "DistInt triangle" begin
    y = triangle(DistInt{4}, 3)
    p = pr(y)
    n = 2^3
    for i=0:7
        @test p[i] ≈ 2*i/(n*(n-1))
    end
end

@testset "DistInt arithmetic" begin
    a = DistInt{3}(3)
    b = DistInt{3}(3)
    @test_throws Exception pr(a + b)

    a = DistInt{3}(-3)
    b = DistInt{3}(-3)
    @test_throws Exception pr(a + b)

    a = DistInt{3}(-3)
    b = DistInt{3}(3)
    p = pr(a + b)
    @test p[0] == 1

    a = uniform(DistInt{3}, 3)
    b = DistInt{3}(-1)
    @test_throws Exception p = pr(@dice a + b)

    a = DistInt{3}(3)
    b = DistInt{3}(-2)
    @test_throws Exception pr(a - b)

    a = DistInt{3}(-3)
    b = DistInt{3}(2)
    @test_throws Exception pr(a - b)

    a = DistInt{3}(3)
    b = DistInt{3}(2)
    p = pr(a - b)
    @test p[1] == 1

    a = DistInt{3}(-3)
    b = DistInt{3}(-2)
    p = pr(a - b)
    @test p[-1] == 1

    a = uniform(DistInt{3}, 2)
    b = DistInt{3}(1)
    p = pr(a - b)
    @test issetequal(keys(p), -1:2)
    @test all(values(p) .≈ 1/2^2)

    T = DistInt{2}
    x = uniform(T,1) - T(1)
    y = uniform(T,1) - T(1)
    @test pr(@dice x + y)[-1] ≈ 0.5
    @test pr(x + y)[-1] ≈ 0.5

    # we want overallocation of bits to not affect the computation graph size
    B = 30
    T = DistInt{B}
    x = uniform(T,1) - T(1)
    y = uniform(T,1) - T(1)
    s = convert(x.number, DistUInt{B+1}) + convert(y.number, DistUInt{B+1})
    @test Dice.num_ir_nodes(s.bits[2]) < 15 
    
end

@testset "DistInt multiply" begin

    a = DistInt{4}(2)
    b = DistInt{4}(-3)
    p = pr(a*b)
    @test p[-6] ≈ 1

    a = DistInt{4}(-2)
    b = DistInt{4}(-3)
    p = pr(@dice a*b)
    @test p[6] ≈ 1

    a = DistInt{4}(2)
    b = DistInt{4}(3)
    p = pr(a*b)
    @test p[6] ≈ 1

    a = DistInt{4}(-2)
    b = DistInt{4}(3)
    p = pr(a*b)
    @test p[-6] ≈ 1

    a = uniform(DistInt{4}, -2, 2)
    b = uniform(DistInt{4}, -2, 2)
    p = pr(@dice a*b)
    @test p[4] ≈ 1/16
    @test p[0] ≈ 7/16

    for i = -8:7
        for j = -8:7
            a = DistInt{4}(i)
            b = DistInt{4}(j)
            c = @dice a*b
            if (i*j > 7) | (i*j < -8)
                @test_throws ProbException pr(c)
            else
                @test pr(c)[i*j] ≈ 1.0
            end
        end
    end
end

@testset "DistInt uniform" begin
    y = @dice uniform(DistInt{4}, -7, 1)
    p = pr(y)
  
    @test issetequal(keys(p), -7:1:1-1)
    @test all(values(p) .≈ 1/8)

    y = @dice uniform(DistInt{4}, -7, 3)
    p = pr(y)
  
    @test issetequal(keys(p), -7:1:3-1)
    @test all(values(p) .≈ 1/10)

    @test_throws Exception y = uniform(DistInt{4}, -7, 9)

<<<<<<< HEAD
    flags = [true, false]
    map(flags) do flag
        y = @dice uniform(DistInt{4}, -7, 1; ite=flag)
        p = pr(y)
      
        @test issetequal(keys(p), -7:1:1-1)
        @test all(values(p) .≈ 1/8)
=======
end

@testset "DistInt division" begin
    x = DistInt{4}(7)
    y = DistInt{4}(-3)
    p = pr(@dice x / y)
    @test p[-2] ≈ 1.0

    a = uniform(DistInt{3}, -4, 4)
    b = uniform(DistInt{3}, -4, 4)
    @test_throws ProbException pr(@dice a/b)

    x = DistInt{3}(-4)
    y = DistInt{3}(-4)
    p = pr(@dice x / y)
    @test p[1] ≈ 1.0

    for i = -4:3
        for j = -4:3
            a = DistInt{3}(i)
            b = DistInt{3}(j)
            if (j == 0) | ((i == -4) & (j == -1))
                @test_throws ProbException pr(@dice a/b)
            else
                @test pr(@dice a/b)[i ÷ j] ≈ 1.0
            end
        end
>>>>>>> e5fae733
    end
end<|MERGE_RESOLUTION|>--- conflicted
+++ resolved
@@ -195,7 +195,6 @@
 
     @test_throws Exception y = uniform(DistInt{4}, -7, 9)
 
-<<<<<<< HEAD
     flags = [true, false]
     map(flags) do flag
         y = @dice uniform(DistInt{4}, -7, 1; ite=flag)
@@ -203,7 +202,7 @@
       
         @test issetequal(keys(p), -7:1:1-1)
         @test all(values(p) .≈ 1/8)
-=======
+    end
 end
 
 @testset "DistInt division" begin
@@ -231,6 +230,5 @@
                 @test pr(@dice a/b)[i ÷ j] ≈ 1.0
             end
         end
->>>>>>> e5fae733
     end
 end