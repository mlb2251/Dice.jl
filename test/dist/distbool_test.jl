--- conflicted
+++ resolved
@@ -1,10 +1,6 @@
 using Test
 using Dice
-<<<<<<< HEAD
-using Dice: Flip, ifelse, num_ir_nodes
-=======
 using Dice: Flip, num_ir_nodes
->>>>>>> 7ec8f18f
 
 @testset "DistBool core" begin
     
