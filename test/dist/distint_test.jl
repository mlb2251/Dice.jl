--- conflicted
+++ resolved
@@ -84,8 +84,6 @@
     @test_throws Exception pr(uniform(DistInt{3}, 3) + uniform(DistInt{3}, 3))
     @test_throws Exception pr(@dice uniform(DistInt{3}, 3) + uniform(DistInt{3}, 3))
 
-<<<<<<< HEAD
-=======
     @test_throws Exception pr(uniform(DistInt{3}, 3)-uniform(DistInt{3}, 3))
     @test_throws Exception pr(@dice uniform(DistInt{3}, 3) - uniform(DistInt{3}, 3))
     
@@ -99,7 +97,6 @@
     p = pr(x < y)
     @test p[1] ≈ 6/16
 
->>>>>>> 8d8f17cd
 end
 
 @testset "DistInt casting" begin
@@ -120,8 +117,6 @@
     p = pr(y)
     @test p[2] ≈ 0.5
     @test p[3] ≈ 0.5
-<<<<<<< HEAD
-=======
 end
 
 @testset "DistInt expectation" begin
@@ -132,8 +127,6 @@
     p = pr(y)
     mean = reduce(+, [(key*value) for (key, value) in p])
     @test expectation(y) ≈ mean
-
->>>>>>> 8d8f17cd
 end
 
 @testset "DistInt expectation" begin
