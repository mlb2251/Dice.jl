--- conflicted
+++ resolved
@@ -84,7 +84,16 @@
     @test_throws Exception pr(uniform(DistInt{3}, 3)+uniform(DistInt{3}, 3))
     @test_throws Exception pr(@dice uniform(DistInt{3}, 3) + uniform(DistInt{3}, 3))
 
-<<<<<<< HEAD
+    x = DistInt{3}([false, flip(0.5), flip(0.5)]) # uniform(0, 4)
+    y = DistInt{3}([false, flip(0.5), flip(0.5)])
+    p = pr(prob_equals(x, y))
+    @test p[1] ≈ 4/16
+
+    x = DistInt{3}([false, flip(0.5), flip(0.5)]) # uniform(0, 4)
+    y = DistInt{3}([false, flip(0.5), flip(0.5)])
+    p = pr(x < y)
+    @test p[1] ≈ 6/16
+
     @test_throws Exception pr(uniform(DistInt{3}, 3)-uniform(DistInt{3}, 3))
     @test_throws Exception pr(@dice uniform(DistInt{3}, 3) - uniform(DistInt{3}, 3))
 
@@ -118,19 +127,6 @@
     p = pr(y)
     mean = reduce(+, [(key*value) for (key, value) in p])
     @test expectation(y) ≈ mean
-
-=======
-
-    x = DistInt{3}([false, flip(0.5), flip(0.5)]) # uniform(0, 4)
-    y = DistInt{3}([false, flip(0.5), flip(0.5)])
-    p = pr(prob_equals(x, y))
-    @test p[1] ≈ 4/16
-
-    x = DistInt{3}([false, flip(0.5), flip(0.5)]) # uniform(0, 4)
-    y = DistInt{3}([false, flip(0.5), flip(0.5)])
-    p = pr(x < y)
-    @test p[1] ≈ 6/16
-     
 end
 
 @testset "DistInt uniform" begin
@@ -167,5 +163,4 @@
         @test p[1] ≈ 0
 
     end
->>>>>>> 3df2822a
 end