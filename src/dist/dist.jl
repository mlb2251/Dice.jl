
using DirectedAcyclicGraphs

<<<<<<< HEAD
include("tuple.jl")
=======
export Dist, isdeterministic

# TODO make DirectedAcyclicGraphs.DAG a trait so we are not thrown off by multiple inheritance here
"A probability distribution over values of type `T`"
abstract type Dist{T}  <: DAG end

"Does the distribution have a deterministic value?"
isdeterministic(x) =
    isempty(tobits(x))

function Base.show(io::IO, x::Dist) 
    if isdeterministic(x)
        print(io, "$(typeof(x))($(frombits(x, nothing)))")
    else
        print(io, "$(typeof(x))@$(hash(x)÷ 10000000000000)")
    end
end

include("bool.jl")
include("misc.jl")
>>>>>>> 215e0cd3
include("integer/uint.jl")
include("integer/int.jl")
include("fixedpoint.jl")
include("char.jl")
include("string.jl")
include("enum.jl")
include("vector.jl")<|MERGE_RESOLUTION|>--- conflicted
+++ resolved
@@ -1,9 +1,6 @@
 
 using DirectedAcyclicGraphs
 
-<<<<<<< HEAD
-include("tuple.jl")
-=======
 export Dist, isdeterministic
 
 # TODO make DirectedAcyclicGraphs.DAG a trait so we are not thrown off by multiple inheritance here
@@ -24,7 +21,6 @@
 
 include("bool.jl")
 include("misc.jl")
->>>>>>> 215e0cd3
 include("integer/uint.jl")
 include("integer/int.jl")
 include("fixedpoint.jl")
