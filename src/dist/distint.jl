--- conflicted
+++ resolved
@@ -196,7 +196,6 @@
     DistInt{W}(z)
 end
 
-<<<<<<< HEAD
 function Base.:(-)(x::DistInt{W}, y::DistInt{W}) where W
     z = Vector{AnyBool}(undef, W)
     borrow = false
@@ -208,10 +207,7 @@
     DistInt{W}(z)
 end
 
-function ifelse(cond::Dist{Bool}, then::DistInt{W}, elze::DistInt{W}) where W
-=======
 function Base.ifelse(cond::Dist{Bool}, then::DistInt{W}, elze::DistInt{W}) where W
->>>>>>> 32922128
     (then == elze) && return then
     bits = map(then.bits, elze.bits) do tb, eb
         ifelse(cond, tb, eb)
