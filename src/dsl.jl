
using IRTools
using IRTools: @dynamo, IR, recurse!, self, xcall, functional

export @dice, dice, observe, constraint, assert_dice, @code_ir_dice, errorcheck, indynamo, save_dot, pathcond

##################################
# Control flow + error + observation dynamo
##################################

"Should (expensive) probabilistic errors be checked in this runtime context?"
errorcheck() = indynamo()

"Is this code running in the context of the Dice dynamo"
indynamo() = false

"Interpret dice code with control flow, observations, and errors"
function dice(f) 
    dyna = DiceDyna()
    x = dyna(f)
    MetaDist(x, dyna.errors, dyna.observations, dyna.dots)
end

"Interpret dice code with control flow, observations, and errors"
macro dice(code)
    esc(quote
        dice() do
            $code
        end
    end)
end


struct DiceDyna
    path::Vector{AnyBool}
    errors::Vector{Tuple{AnyBool, ErrorException}}
    observations::Vector{AnyBool}
    dots::Vector{Tuple{Vector{AnyBool}, String}}
    DiceDyna() = new(AnyBool[], Tuple{AnyBool, String}[], AnyBool[], Tuple{Vector{AnyBool}, String}[])
end

"Assert that the current code must be run within an @dice evaluation"
assert_dice() = 
    indynamo() ? nothing : error("This code must be called from within an @dice evaluation.")

observe(_) = assert_dice()

save_dot(_xs, _filename) = assert_dice()

pathcond() = assert_dice()

global dynamoed = Vector()

@dynamo function (dyna::DiceDyna)(a...)
    ir, time, _ = @timed begin
        ir = IR(a...)
        (ir === nothing) && return
        ir = functional(ir)
        ir = prewalk(ir) do x
            if x isa Expr && x.head == :call
                return xcall(self, x.args...)
            end
            return x
        end
        ir
    end
    global dynamoed
    push!(dynamoed, (time, a[1]))
    return ir
end

reset_dynamoed() = begin
    global dynamoed
    empty!(dynamoed)
end

top_dynamoed() = sort(dynamoed; by = x -> x[1], rev = true)

(::DiceDyna)(::typeof(IRTools.cond), guard, then, elze) = IRTools.cond(guard, then, elze)

function (dyna::DiceDyna)(::typeof(IRTools.cond), guard::Dist{Bool}, then, elze)
    push!(dyna.path, guard)
    t = then()
    pop!(dyna.path)
    push!(dyna.path, !guard)
    e = elze()
    pop!(dyna.path)
    ifelse(guard, t, e)
end

path_condition(dyna) = reduce(&, dyna.path; init=true)

# in a dice context, do check for probabilistic errors
(dyna::DiceDyna)(::typeof(indynamo)) = true

# TODO catch Base exceptions in ifelse instead
(dyna::DiceDyna)(::typeof(error), msg = "Error") = begin
    push!(dyna.errors, (path_condition(dyna), ErrorException(msg)))
    nothing
end

(dyna::DiceDyna)(::typeof(observe), x) =
    push!(dyna.observations, !path_condition(dyna) | x)

(dyna::DiceDyna)(::typeof(pathcond)) = path_condition(dyna)

(dyna::DiceDyna)(::typeof(save_dot), xs, filename) =
    push!(dyna.dots, (xs, filename))

(::DiceDyna)(::typeof(==), x::Dist, y) = 
    prob_equals(x,y)

(::DiceDyna)(::typeof(==), x, y::Dist) = 
    prob_equals(x,y)

(::DiceDyna)(::typeof(==), x::Dist, y::Dist) = 
    prob_equals(x,y)

# avoid transformation when it is known to trigger a bug
for f in :[getfield, typeof, Core.apply_type, typeassert, (===),
        Core.sizeof, Core.arrayset, tuple, isdefined, fieldtype, nfields,
        isa, Core.arraysize, repr, print, println, Base.vect, Broadcast.broadcasted,
        Broadcast.materialize, Core.Compiler.return_type, Base.union!, Base.getindex, Base.haskey,
        Base.pop!, Base.setdiff, unsafe_copyto!, Base.fma_emulated].args
    @eval (::DiceDyna)(::typeof($f), args...) = $f(args...)
end

# avoid transformation for performance (may cause probabilistic errors to become deterministic)
for f in :[xor, atleast_two, prob_equals, (&), (|), (!), isless, ifelse, 
    Base.collect_to!, Base.collect, Base.steprange_last, oneunit, 
    Base.pairwise_blocksize, eltype, firstindex, iterate, 
<<<<<<< HEAD
    bitblast, uniform, flip, truncated].args
=======
    continuous, uniform, flip, param_lists, param_list_dict, construct].args
>>>>>>> 64ecfe6e
    @eval (::DiceDyna)(::typeof($f), args...) = $f(args...)
end<|MERGE_RESOLUTION|>--- conflicted
+++ resolved
@@ -129,10 +129,6 @@
 for f in :[xor, atleast_two, prob_equals, (&), (|), (!), isless, ifelse, 
     Base.collect_to!, Base.collect, Base.steprange_last, oneunit, 
     Base.pairwise_blocksize, eltype, firstindex, iterate, 
-<<<<<<< HEAD
-    bitblast, uniform, flip, truncated].args
-=======
-    continuous, uniform, flip, param_lists, param_list_dict, construct].args
->>>>>>> 64ecfe6e
+    bitblast, uniform, flip, truncated, param_lists, param_list_dict, construct].args
     @eval (::DiceDyna)(::typeof($f), args...) = $f(args...)
 end