--- conflicted
+++ resolved
@@ -2,10 +2,7 @@
 using IRTools
 using IRTools: @dynamo, IR, recurse!, self, xcall, functional
 
-<<<<<<< HEAD
-export @dice, dice, observe, constraint, assert_dice, @code_ir_dice, save_dot, pathcond
-=======
-export @dice, dice, observe, constraint, assert_dice, @code_ir_dice, errorcheck, indynamo
+export @dice, dice, observe, constraint, assert_dice, @code_ir_dice, errorcheck, indynamo, save_dot, pathcond
 
 ##################################
 # Control flow + error + observation dynamo
@@ -13,7 +10,6 @@
 
 "Should (expensive) probabilistic errors be checked in this runtime context?"
 errorcheck() = indynamo()
->>>>>>> 215e0cd3
 
 "Is this code running in the context of the Dice dynamo"
 indynamo() = false
