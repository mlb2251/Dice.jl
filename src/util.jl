using Distributions

export gaussian_observe, gaussian_observe_enumerate, parametrised_flip, print_tree

##################################
# Gaussian observation methods
##################################

<<<<<<< HEAD
function gaussian_observe(::Type{DistFixedPoint{W, F}}, pieces::Int, start::Float64, stop::Float64, mean::Float64, std::Float64, datapt::DistFixedPoint{W, F}; exp=false) where W where F
    @assert std > 0
    g = continuous(DistFixedPoint{W, F}, Normal(mean, std), pieces, start, stop, exp)
    observe(g == datapt)
end

function gaussian_observe(::Type{DistFixedPoint{W, F}}, pieces::Int, start::Float64, stop::Float64, mean::DistFixedPoint{W, F}, std::Float64, datapt::DistFixedPoint{W, F}; add=true, exp=false) where W where F
    @assert std > 0
    g = continuous(DistFixedPoint{W, F}, Normal(0.0, std), pieces, start, stop, exp)
=======
function gaussian_observe(::Type{DistFix{W, F}}, pieces::Int, start::Float64, stop::Float64, mean::Float64, std::Float64, datapt::DistFix{W, F}) where W where F
    @assert std > 0
    g = bitblast(DistFix{W, F}, Normal(mean, std), pieces, start, stop)
    observe(g == datapt)
end

function gaussian_observe(::Type{DistFix{W, F}}, pieces::Int, start::Float64, stop::Float64, mean::DistFix{W, F}, std::Float64, datapt::DistFix{W, F}; add=true) where W where F
    @assert std > 0
    g = bitblast(DistFix{W, F}, Normal(0.0, std), pieces, start, stop)
>>>>>>> 9a767dfd
    
    if add
        observe(g + mean == datapt)
    else
        observe(g == datapt - mean)
    end
end

<<<<<<< HEAD
function gaussian_observe(::Type{DistFixedPoint{W, F}}, pieces::Int, start::Float64, stop::Float64, mean::Float64, std::DistFixedPoint{W, F}, datapt::DistFixedPoint{W, F}; mult=true, exp=false) where W where F
=======
function gaussian_observe(::Type{DistFix{W, F}}, pieces::Int, start::Float64, stop::Float64, mean::Float64, std::DistFix{W, F}, datapt::DistFix{W, F}; mult=true) where W where F
>>>>>>> 9a767dfd
    #TODO: implement isless for fixedpoint to support the following check
    # isneg = DistFix{W, F}(0.0) < std
    # isneg && error("Standard deviation <= 0")

<<<<<<< HEAD
    g = continuous(DistFixedPoint{W, F}, Normal(mean, 1.0), pieces, start, stop, exp)
=======
    g = bitblast(DistFix{W, F}, Normal(mean, 1.0), pieces, start, stop)
>>>>>>> 9a767dfd
    if mult
        observe(g*std == datapt)
    else
        observe(g == datapt / std)
    end
end

<<<<<<< HEAD
function gaussian_observe(::Type{DistFixedPoint{W, F}}, pieces::Int, start::Float64, stop::Float64, mean::DistFixedPoint{W, F}, std::DistFixedPoint{W, F}, datapt::DistFixedPoint{W, F}; mult=true, exp=false) where W where F
=======
function gaussian_observe(::Type{DistFix{W, F}}, pieces::Int, start::Float64, stop::Float64, mean::DistFix{W, F}, std::DistFix{W, F}, datapt::DistFix{W, F}; mult=true) where W where F
>>>>>>> 9a767dfd
    #TODO: implement isless for fixedpoint to support the following check
    # isneg = DistFix{W, F}(0.0) < std
    # isneg && error("Standard deviation <= 0")

<<<<<<< HEAD
    g = continuous(DistFixedPoint{W, F}, Normal(0.0, 1.0), pieces, start, stop, exp)
=======
    g = bitblast(DistFix{W, F}, Normal(0.0, 1.0), pieces, start, stop)
>>>>>>> 9a767dfd
    if mult
        observe(g*std + mean == datapt)
    else
        observe(g == (datapt - mean) / std)
    end
end

# This API is for combining all the observations
function gaussian_observe_enumerate(::Type{DistFix{W, F}}, data, mu, sigma) where W where F
    for i = -2^(W-F-1):1/2^F:2^(W-F-1) - 1/2^F
        for j =  1/2^F:1/2^F:2^(W-F-1) - 1/2^F
            flip_prob = reduce(*, [pdf(Normal(i, j), datapt)/(10^5) for datapt in data])
            a = prob_equals(mu, DistFix{W, F}(i)) & prob_equals(sigma, DistFix{W, F}(j))
            # TODO: Verify the observed expression
            observe(!a | (a & flip(flip_prob)))
        end
    end
end

#We might want to inline this to interleave bits of p and new uniform
function parametrised_flip(p::DistFix{W, F}) where W where F
    invalid = (p < DistFix{W, F}(0.0)) | (DistFix{W, F}(1.0) < p)
    invalid && error("flip probability outside interval [0, 1]")
    uniform(DistFix{W, F}, 0.0, 1.0) < p
end

# Print a tree represented as a tuple of the form:
#   tree ::= (node, children::Vector{tree})
# If a non-tuple x is encountered, it is treated as the leaf (x, [])
function print_tree(t::Tuple; indent_per_level=4, io::IO=stdout)
    @assert indent_per_level >= 1
    print_tree_helper(t, Integer[], 0, false, indent_per_level, io)
end

function print_tree_helper(
    t,
    pipes::Vector{<:Integer},
    level::Integer,
    last_child::Bool,
    indent_per_level::Integer,
    io::IO
)
    if !(t isa Tuple)
        t = (t, [])
    end
    # Print padding
    padding_size = level * indent_per_level
    if level > 0
        padding = [' ' for _ in 1:padding_size]
        for pipe in pipes
            padding[pipe] = '│'
        end
        # Connect last pipe to value
        padding[last(pipes)] = if last_child '└' else '├' end
        for i in (last(pipes)+1):(padding_size-1)
            padding[i] = '─'
        end
        print(io, join(padding))
    end

    # Print value
    println(io, t[1])
    
    # Consume last pipe if we are last child, always create new pipe below us
    inherited_pipes = copy(pipes)
    if last_child
        pop!(inherited_pipes)
    end
    push!(inherited_pipes, padding_size + 1)

    for i in 1:length(t[2])
        print_tree_helper(
            t[2][i],
            inherited_pipes,
            level + 1,
            i == length(t[2]),
            indent_per_level,
            io
        )
    end
end<|MERGE_RESOLUTION|>--- conflicted
+++ resolved
@@ -6,27 +6,15 @@
 # Gaussian observation methods
 ##################################
 
-<<<<<<< HEAD
-function gaussian_observe(::Type{DistFixedPoint{W, F}}, pieces::Int, start::Float64, stop::Float64, mean::Float64, std::Float64, datapt::DistFixedPoint{W, F}; exp=false) where W where F
+function gaussian_observe(::Type{DistFix{W, F}}, pieces::Int, start::Float64, stop::Float64, mean::Float64, std::Float64, datapt::DistFix{W, F}; exp=false) where W where F
     @assert std > 0
-    g = continuous(DistFixedPoint{W, F}, Normal(mean, std), pieces, start, stop, exp)
+    g = bitblast(DistFix{W, F}, Normal(mean, std), pieces, start, stop, exp)
     observe(g == datapt)
 end
 
-function gaussian_observe(::Type{DistFixedPoint{W, F}}, pieces::Int, start::Float64, stop::Float64, mean::DistFixedPoint{W, F}, std::Float64, datapt::DistFixedPoint{W, F}; add=true, exp=false) where W where F
+function gaussian_observe(::Type{DistFix{W, F}}, pieces::Int, start::Float64, stop::Float64, mean::DistFix{W, F}, std::Float64, datapt::DistFix{W, F}; add=true, exp=false) where W where F
     @assert std > 0
-    g = continuous(DistFixedPoint{W, F}, Normal(0.0, std), pieces, start, stop, exp)
-=======
-function gaussian_observe(::Type{DistFix{W, F}}, pieces::Int, start::Float64, stop::Float64, mean::Float64, std::Float64, datapt::DistFix{W, F}) where W where F
-    @assert std > 0
-    g = bitblast(DistFix{W, F}, Normal(mean, std), pieces, start, stop)
-    observe(g == datapt)
-end
-
-function gaussian_observe(::Type{DistFix{W, F}}, pieces::Int, start::Float64, stop::Float64, mean::DistFix{W, F}, std::Float64, datapt::DistFix{W, F}; add=true) where W where F
-    @assert std > 0
-    g = bitblast(DistFix{W, F}, Normal(0.0, std), pieces, start, stop)
->>>>>>> 9a767dfd
+    g = bitblast(DistFix{W, F}, Normal(0.0, std), pieces, start, stop, exp)
     
     if add
         observe(g + mean == datapt)
@@ -35,20 +23,12 @@
     end
 end
 
-<<<<<<< HEAD
-function gaussian_observe(::Type{DistFixedPoint{W, F}}, pieces::Int, start::Float64, stop::Float64, mean::Float64, std::DistFixedPoint{W, F}, datapt::DistFixedPoint{W, F}; mult=true, exp=false) where W where F
-=======
-function gaussian_observe(::Type{DistFix{W, F}}, pieces::Int, start::Float64, stop::Float64, mean::Float64, std::DistFix{W, F}, datapt::DistFix{W, F}; mult=true) where W where F
->>>>>>> 9a767dfd
+function gaussian_observe(::Type{DistFix{W, F}}, pieces::Int, start::Float64, stop::Float64, mean::Float64, std::DistFix{W, F}, datapt::DistFix{W, F}; mult=true, exp=false) where W where F
     #TODO: implement isless for fixedpoint to support the following check
     # isneg = DistFix{W, F}(0.0) < std
     # isneg && error("Standard deviation <= 0")
 
-<<<<<<< HEAD
-    g = continuous(DistFixedPoint{W, F}, Normal(mean, 1.0), pieces, start, stop, exp)
-=======
-    g = bitblast(DistFix{W, F}, Normal(mean, 1.0), pieces, start, stop)
->>>>>>> 9a767dfd
+    g = bitblast(DistFix{W, F}, Normal(mean, 1.0), pieces, start, stop, exp)
     if mult
         observe(g*std == datapt)
     else
@@ -56,20 +36,12 @@
     end
 end
 
-<<<<<<< HEAD
-function gaussian_observe(::Type{DistFixedPoint{W, F}}, pieces::Int, start::Float64, stop::Float64, mean::DistFixedPoint{W, F}, std::DistFixedPoint{W, F}, datapt::DistFixedPoint{W, F}; mult=true, exp=false) where W where F
-=======
-function gaussian_observe(::Type{DistFix{W, F}}, pieces::Int, start::Float64, stop::Float64, mean::DistFix{W, F}, std::DistFix{W, F}, datapt::DistFix{W, F}; mult=true) where W where F
->>>>>>> 9a767dfd
+function gaussian_observe(::Type{DistFix{W, F}}, pieces::Int, start::Float64, stop::Float64, mean::DistFix{W, F}, std::DistFix{W, F}, datapt::DistFix{W, F}; mult=true, exp=false) where W where F
     #TODO: implement isless for fixedpoint to support the following check
     # isneg = DistFix{W, F}(0.0) < std
     # isneg && error("Standard deviation <= 0")
 
-<<<<<<< HEAD
-    g = continuous(DistFixedPoint{W, F}, Normal(0.0, 1.0), pieces, start, stop, exp)
-=======
-    g = bitblast(DistFix{W, F}, Normal(0.0, 1.0), pieces, start, stop)
->>>>>>> 9a767dfd
+    g = bitblast(DistFix{W, F}, Normal(0.0, 1.0), pieces, start, stop, exp)
     if mult
         observe(g*std + mean == datapt)
     else
