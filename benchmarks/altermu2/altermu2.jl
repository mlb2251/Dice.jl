--- conflicted
+++ resolved
@@ -25,16 +25,10 @@
 mu1 = uniform(DFP, 4+precision) + DFP(-8.0)
 mu2 = uniform(DFP, 4+precision) + DFP(-8.0)
 
-<<<<<<< HEAD
-p = expectation(@dice begin
-    for i=1:1
-        observe(prob_equals(gaussians[i] + mu1 + mu2, t6(data[i])))
-=======
 code = @dice begin
     mu = mu1 + mu2
     for i ∈ eachindex(data)
         observe(prob_equals(gaussians[i] + mu, data[i]))
->>>>>>> a9765ac6
     end
     mu1 
 end;
