name = "Dice"
uuid = "94eeadfc-1ba6-40b7-9ed8-dee71557d525"
authors = ["Guy Van den Broeck <guyvdb@gmail.com>"]
version = "0.1.0"

[deps]
CUDD = "345a2cc7-28d8-58b2-abdf-cff77ea7d7f1"
DataStructures = "864edb3b-99cc-5e75-8d2d-829cb0a9cfe8"
DirectedAcyclicGraphs = "1e6dae5e-d6e2-422d-9af3-452e7a3785ee"
Graphs = "86223c79-3864-5bf0-83f7-82e725a168b6"
IRTools = "7869d1d1-7146-5819-86e3-90919afe41df"
Jive = "ba5e3d4b-8524-549f-bc71-e76ad9e9deed"
MacroTools = "1914dd2f-81c6-5fcd-8719-6d5c9610ff09"
TikzGraphs = "b4f28e30-c73f-5eaf-a395-8a9db949a742"
TikzPictures = "37f6aa50-8035-52d0-81c2-5a1d08754b2d"

[compat]
CUDD = "0.2.2"
DataStructures = "0.18"
DirectedAcyclicGraphs = "0.1.1"
Graphs = "1"
IRTools = "0.4"
Jive = "0.2"
MacroTools = "0.5"
<<<<<<< HEAD
TikzGraphs = "1"
=======
TikzPictures = "3"
>>>>>>> 25cea7ae
julia = "1.8"<|MERGE_RESOLUTION|>--- conflicted
+++ resolved
@@ -22,9 +22,6 @@
 IRTools = "0.4"
 Jive = "0.2"
 MacroTools = "0.5"
-<<<<<<< HEAD
 TikzGraphs = "1"
-=======
 TikzPictures = "3"
->>>>>>> 25cea7ae
 julia = "1.8"