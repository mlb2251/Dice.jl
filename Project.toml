--- conflicted
+++ resolved
@@ -19,18 +19,10 @@
 CUDD = "0.2.2"
 DataStructures = "0.18"
 DirectedAcyclicGraphs = "0.1.1"
-<<<<<<< HEAD
-IRTools = "0.4"
-IfElse = "0.1"
-Jive = "0.2"
-MacroTools = "0.5"
-julia = "1.7"
-=======
 Graphs = "1"
 IRTools = "0.4"
 Jive = "0.2"
 MacroTools = "0.5"
 TikzGraphs = "1"
 TikzPictures = "3"
-julia = "1.8"
->>>>>>> 7ec8f18f
+julia = "1.8"