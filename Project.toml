--- conflicted
+++ resolved
@@ -21,9 +21,5 @@
 IRTools = "0.4"
 Jive = "0.2"
 MacroTools = "0.5"
-<<<<<<< HEAD
 TikzPictures = "3"
-julia = "1.7"
-=======
-julia = "1.8"
->>>>>>> 6059537c
+julia = "1.8"